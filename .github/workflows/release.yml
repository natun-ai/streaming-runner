--- conflicted
+++ resolved
@@ -1,4 +1,4 @@
-name: 'Release'
+name: Release
 
 on:
   workflow_dispatch:
@@ -25,28 +25,15 @@
         with:
           fetch-depth: 0
       - name: Conventional Changelog Action
-<<<<<<< HEAD
-              id: version
-              uses: TriPSs/conventional-changelog-action@v3
-              with:
-                release-count: '1'
-                skip-version-file: 'true'
-                skip-commit: 'true'
-                skip-git-pull: 'true'
-                git-push: 'false'
-                git-path: ". '!:labsdk'"
-                tag-prefix: 'v'
-=======
         id: version
         uses: TriPSs/conventional-changelog-action@v3
         with:
           release-count: '1'
           skip-version-file: 'true'
           skip-commit: 'true'
-          skip-pull: 'true'
+          skip-git-pull: 'true'
           git-push: 'false'
           tag-prefix: 'v'
->>>>>>> 8adb74a1
       - name: Setup Go environment
         uses: actions/setup-go@v3
         with:
